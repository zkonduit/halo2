use super::{util::*, AssignedBits};
use halo2_proofs::{
    arithmetic::FieldExt,
<<<<<<< HEAD
    circuit::{Chip, Layouter, Region},
    pairing::bn256::Fr,
=======
    circuit::{Chip, Layouter, Region, Value},
    pasta::pallas,
>>>>>>> 8cbdabd5
    plonk::{Advice, Column, ConstraintSystem, Error, TableColumn},
    poly::Rotation,
};
use std::convert::TryInto;
use std::marker::PhantomData;

const BITS_7: usize = 1 << 7;
const BITS_10: usize = 1 << 10;
const BITS_11: usize = 1 << 11;
const BITS_13: usize = 1 << 13;
const BITS_14: usize = 1 << 14;

/// An input word into a lookup, containing (tag, dense, spread)
#[derive(Copy, Clone, Debug)]
pub(super) struct SpreadWord<const DENSE: usize, const SPREAD: usize> {
    pub tag: u8,
    pub dense: [bool; DENSE],
    pub spread: [bool; SPREAD],
}

/// Helper function that returns tag of 16-bit input
pub fn get_tag(input: u16) -> u8 {
    let input = input as usize;
    if input < BITS_7 {
        0
    } else if input < BITS_10 {
        1
    } else if input < BITS_11 {
        2
    } else if input < BITS_13 {
        3
    } else if input < BITS_14 {
        4
    } else {
        5
    }
}

impl<const DENSE: usize, const SPREAD: usize> SpreadWord<DENSE, SPREAD> {
    pub(super) fn new(dense: [bool; DENSE]) -> Self {
        assert!(DENSE <= 16);
        SpreadWord {
            tag: get_tag(lebs2ip(&dense) as u16),
            dense,
            spread: spread_bits(dense),
        }
    }

    pub(super) fn try_new<T: TryInto<[bool; DENSE]> + std::fmt::Debug>(dense: T) -> Self
    where
        <T as TryInto<[bool; DENSE]>>::Error: std::fmt::Debug,
    {
        assert!(DENSE <= 16);
        let dense: [bool; DENSE] = dense.try_into().unwrap();
        SpreadWord {
            tag: get_tag(lebs2ip(&dense) as u16),
            dense,
            spread: spread_bits(dense),
        }
    }
}

/// A variable stored in advice columns corresponding to a row of [`SpreadTableConfig`].
#[derive(Clone, Debug)]
pub(super) struct SpreadVar<const DENSE: usize, const SPREAD: usize> {
    pub tag: Value<u8>,
    pub dense: AssignedBits<DENSE>,
    pub spread: AssignedBits<SPREAD>,
}

impl<const DENSE: usize, const SPREAD: usize> SpreadVar<DENSE, SPREAD> {
    pub(super) fn with_lookup(
        region: &mut Region<'_, Fr>,
        cols: &SpreadInputs,
        row: usize,
        word: Value<SpreadWord<DENSE, SPREAD>>,
    ) -> Result<Self, Error> {
        let tag = word.map(|word| word.tag);
        let dense_val = word.map(|word| word.dense);
        let spread_val = word.map(|word| word.spread);

        region.assign_advice(
            || "tag",
            cols.tag,
            row,
<<<<<<< HEAD
            || tag.map(|tag| Fr::from(tag as u64)).ok_or(Error::Synthesis),
=======
            || tag.map(|tag| pallas::Base::from(tag as u64)),
>>>>>>> 8cbdabd5
        )?;

        let dense =
            AssignedBits::<DENSE>::assign_bits(region, || "dense", cols.dense, row, dense_val)?;

        let spread =
            AssignedBits::<SPREAD>::assign_bits(region, || "spread", cols.spread, row, spread_val)?;

        Ok(SpreadVar { tag, dense, spread })
    }

    pub(super) fn without_lookup(
        region: &mut Region<'_, Fr>,
        dense_col: Column<Advice>,
        dense_row: usize,
        spread_col: Column<Advice>,
        spread_row: usize,
        word: Value<SpreadWord<DENSE, SPREAD>>,
    ) -> Result<Self, Error> {
        let tag = word.map(|word| word.tag);
        let dense_val = word.map(|word| word.dense);
        let spread_val = word.map(|word| word.spread);

        let dense = AssignedBits::<DENSE>::assign_bits(
            region,
            || "dense",
            dense_col,
            dense_row,
            dense_val,
        )?;

        let spread = AssignedBits::<SPREAD>::assign_bits(
            region,
            || "spread",
            spread_col,
            spread_row,
            spread_val,
        )?;

        Ok(SpreadVar { tag, dense, spread })
    }
}

#[derive(Clone, Debug)]
pub(super) struct SpreadInputs {
    pub(super) tag: Column<Advice>,
    pub(super) dense: Column<Advice>,
    pub(super) spread: Column<Advice>,
}

#[derive(Clone, Debug)]
pub(super) struct SpreadTable {
    pub(super) tag: TableColumn,
    pub(super) dense: TableColumn,
    pub(super) spread: TableColumn,
}

#[derive(Clone, Debug)]
pub(super) struct SpreadTableConfig {
    pub input: SpreadInputs,
    pub table: SpreadTable,
}

#[derive(Clone, Debug)]
pub(super) struct SpreadTableChip<F: FieldExt> {
    config: SpreadTableConfig,
    _marker: PhantomData<F>,
}

impl<F: FieldExt> Chip<F> for SpreadTableChip<F> {
    type Config = SpreadTableConfig;
    type Loaded = ();

    fn config(&self) -> &Self::Config {
        &self.config
    }

    fn loaded(&self) -> &Self::Loaded {
        &()
    }
}

impl<F: FieldExt> SpreadTableChip<F> {
    pub fn configure(
        meta: &mut ConstraintSystem<F>,
        input_tag: Column<Advice>,
        input_dense: Column<Advice>,
        input_spread: Column<Advice>,
    ) -> <Self as Chip<F>>::Config {
        let table_tag = meta.lookup_table_column();
        let table_dense = meta.lookup_table_column();
        let table_spread = meta.lookup_table_column();

        meta.lookup(|meta| {
            let tag_cur = meta.query_advice(input_tag, Rotation::cur());
            let dense_cur = meta.query_advice(input_dense, Rotation::cur());
            let spread_cur = meta.query_advice(input_spread, Rotation::cur());

            vec![
                (tag_cur, table_tag),
                (dense_cur, table_dense),
                (spread_cur, table_spread),
            ]
        });

        SpreadTableConfig {
            input: SpreadInputs {
                tag: input_tag,
                dense: input_dense,
                spread: input_spread,
            },
            table: SpreadTable {
                tag: table_tag,
                dense: table_dense,
                spread: table_spread,
            },
        }
    }

    pub fn load(
        config: SpreadTableConfig,
        layouter: &mut impl Layouter<F>,
    ) -> Result<<Self as Chip<F>>::Loaded, Error> {
        layouter.assign_table(
            || "spread table",
            |mut table| {
                // We generate the row values lazily (we only need them during keygen).
                let mut rows = SpreadTableConfig::generate::<F>();

                for index in 0..(1 << 16) {
                    let mut row = None;
                    table.assign_cell(
                        || "tag",
                        config.table.tag,
                        index,
                        || {
                            row = rows.next();
                            Value::known(row.map(|(tag, _, _)| tag).unwrap())
                        },
                    )?;
                    table.assign_cell(
                        || "dense",
                        config.table.dense,
                        index,
                        || Value::known(row.map(|(_, dense, _)| dense).unwrap()),
                    )?;
                    table.assign_cell(
                        || "spread",
                        config.table.spread,
                        index,
                        || Value::known(row.map(|(_, _, spread)| spread).unwrap()),
                    )?;
                }

                Ok(())
            },
        )
    }
}

impl SpreadTableConfig {
    fn generate<F: FieldExt>() -> impl Iterator<Item = (F, F, F)> {
        (1..=(1 << 16)).scan(
            (F::zero(), F::zero(), F::zero()),
            |(tag, dense, spread), i| {
                // We computed this table row in the previous iteration.
                let res = (*tag, *dense, *spread);

                // i holds the zero-indexed row number for the next table row.
                match i {
                    BITS_7 | BITS_10 | BITS_11 | BITS_13 | BITS_14 => *tag += F::one(),
                    _ => (),
                }
                *dense += F::one();
                if i & 1 == 0 {
                    // On even-numbered rows we recompute the spread.
                    *spread = F::zero();
                    for b in 0..16 {
                        if (i >> b) & 1 != 0 {
                            *spread += F::from(1 << (2 * b));
                        }
                    }
                } else {
                    // On odd-numbered rows we add one.
                    *spread += F::one();
                }

                Some(res)
            },
        )
    }
}

#[cfg(test)]
mod tests {
    use super::{get_tag, SpreadTableChip, SpreadTableConfig};
    use rand::Rng;

    use halo2_proofs::{
        arithmetic::FieldExt,
        circuit::{Layouter, SimpleFloorPlanner, Value},
        dev::MockProver,
        pairing::bn256::Fr,
        plonk::{Advice, Circuit, Column, ConstraintSystem, Error},
    };

    #[test]
    fn lookup_table() {
        /// This represents an advice column at a certain row in the ConstraintSystem
        #[derive(Copy, Clone, Debug)]
        pub struct Variable(Column<Advice>, usize);

        struct MyCircuit {}

        impl<F: FieldExt> Circuit<F> for MyCircuit {
            type Config = SpreadTableConfig;
            type FloorPlanner = SimpleFloorPlanner;

            fn without_witnesses(&self) -> Self {
                MyCircuit {}
            }

            fn configure(meta: &mut ConstraintSystem<F>) -> Self::Config {
                let input_tag = meta.advice_column();
                let input_dense = meta.advice_column();
                let input_spread = meta.advice_column();

                SpreadTableChip::configure(meta, input_tag, input_dense, input_spread)
            }

            fn synthesize(
                &self,
                config: Self::Config,
                mut layouter: impl Layouter<F>,
            ) -> Result<(), Error> {
                SpreadTableChip::load(config.clone(), &mut layouter)?;

                layouter.assign_region(
                    || "spread_test",
                    |mut gate| {
                        let mut row = 0;
                        let mut add_row = |tag, dense, spread| -> Result<(), Error> {
                            gate.assign_advice(
                                || "tag",
                                config.input.tag,
                                row,
                                || Value::known(tag),
                            )?;
                            gate.assign_advice(
                                || "dense",
                                config.input.dense,
                                row,
                                || Value::known(dense),
                            )?;
                            gate.assign_advice(
                                || "spread",
                                config.input.spread,
                                row,
                                || Value::known(spread),
                            )?;
                            row += 1;
                            Ok(())
                        };

                        // Test the first few small values.
                        add_row(F::zero(), F::from(0b000), F::from(0b000000))?;
                        add_row(F::zero(), F::from(0b001), F::from(0b000001))?;
                        add_row(F::zero(), F::from(0b010), F::from(0b000100))?;
                        add_row(F::zero(), F::from(0b011), F::from(0b000101))?;
                        add_row(F::zero(), F::from(0b100), F::from(0b010000))?;
                        add_row(F::zero(), F::from(0b101), F::from(0b010001))?;

                        // Test the tag boundaries:
                        // 7-bit
                        add_row(F::zero(), F::from(0b1111111), F::from(0b01010101010101))?;
                        add_row(F::one(), F::from(0b10000000), F::from(0b0100000000000000))?;
                        // - 10-bit
                        add_row(
                            F::one(),
                            F::from(0b1111111111),
                            F::from(0b01010101010101010101),
                        )?;
                        add_row(
                            F::from(2),
                            F::from(0b10000000000),
                            F::from(0b0100000000000000000000),
                        )?;
                        // - 11-bit
                        add_row(
                            F::from(2),
                            F::from(0b11111111111),
                            F::from(0b0101010101010101010101),
                        )?;
                        add_row(
                            F::from(3),
                            F::from(0b100000000000),
                            F::from(0b010000000000000000000000),
                        )?;
                        // - 13-bit
                        add_row(
                            F::from(3),
                            F::from(0b1111111111111),
                            F::from(0b01010101010101010101010101),
                        )?;
                        add_row(
                            F::from(4),
                            F::from(0b10000000000000),
                            F::from(0b0100000000000000000000000000),
                        )?;
                        // - 14-bit
                        add_row(
                            F::from(4),
                            F::from(0b11111111111111),
                            F::from(0b0101010101010101010101010101),
                        )?;
                        add_row(
                            F::from(5),
                            F::from(0b100000000000000),
                            F::from(0b010000000000000000000000000000),
                        )?;

                        // Test random lookup values
                        let mut rng = rand::thread_rng();

                        fn interleave_u16_with_zeros(word: u16) -> u32 {
                            let mut word: u32 = word.into();
                            word = (word ^ (word << 8)) & 0x00ff00ff;
                            word = (word ^ (word << 4)) & 0x0f0f0f0f;
                            word = (word ^ (word << 2)) & 0x33333333;
                            word = (word ^ (word << 1)) & 0x55555555;
                            word
                        }

                        for _ in 0..10 {
                            let word: u16 = rng.gen();
                            add_row(
                                F::from(u64::from(get_tag(word))),
                                F::from(u64::from(word)),
                                F::from(u64::from(interleave_u16_with_zeros(word))),
                            )?;
                        }

                        Ok(())
                    },
                )
            }
        }

        let circuit: MyCircuit = MyCircuit {};

        let prover = match MockProver::<Fr>::run(17, &circuit, vec![]) {
            Ok(prover) => prover,
            Err(e) => panic!("{:?}", e),
        };
        assert_eq!(prover.verify(), Ok(()));
    }
}<|MERGE_RESOLUTION|>--- conflicted
+++ resolved
@@ -1,13 +1,8 @@
 use super::{util::*, AssignedBits};
 use halo2_proofs::{
     arithmetic::FieldExt,
-<<<<<<< HEAD
-    circuit::{Chip, Layouter, Region},
-    pairing::bn256::Fr,
-=======
     circuit::{Chip, Layouter, Region, Value},
     pasta::pallas,
->>>>>>> 8cbdabd5
     plonk::{Advice, Column, ConstraintSystem, Error, TableColumn},
     poly::Rotation,
 };
@@ -80,7 +75,7 @@
 
 impl<const DENSE: usize, const SPREAD: usize> SpreadVar<DENSE, SPREAD> {
     pub(super) fn with_lookup(
-        region: &mut Region<'_, Fr>,
+        region: &mut Region<'_, pallas::Base>,
         cols: &SpreadInputs,
         row: usize,
         word: Value<SpreadWord<DENSE, SPREAD>>,
@@ -93,11 +88,7 @@
             || "tag",
             cols.tag,
             row,
-<<<<<<< HEAD
-            || tag.map(|tag| Fr::from(tag as u64)).ok_or(Error::Synthesis),
-=======
             || tag.map(|tag| pallas::Base::from(tag as u64)),
->>>>>>> 8cbdabd5
         )?;
 
         let dense =
@@ -110,7 +101,7 @@
     }
 
     pub(super) fn without_lookup(
-        region: &mut Region<'_, Fr>,
+        region: &mut Region<'_, pallas::Base>,
         dense_col: Column<Advice>,
         dense_row: usize,
         spread_col: Column<Advice>,
@@ -300,7 +291,7 @@
         arithmetic::FieldExt,
         circuit::{Layouter, SimpleFloorPlanner, Value},
         dev::MockProver,
-        pairing::bn256::Fr,
+        pasta::Fp,
         plonk::{Advice, Circuit, Column, ConstraintSystem, Error},
     };
 
@@ -448,7 +439,7 @@
 
         let circuit: MyCircuit = MyCircuit {};
 
-        let prover = match MockProver::<Fr>::run(17, &circuit, vec![]) {
+        let prover = match MockProver::<Fp>::run(17, &circuit, vec![]) {
             Ok(prover) => prover,
             Err(e) => panic!("{:?}", e),
         };
