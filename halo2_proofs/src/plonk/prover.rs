use ff::{Field, FromUniformBytes, WithSmallOrderMulGroup};
use group::Curve;
use rand_core::RngCore;
use std::collections::{BTreeSet, HashSet};
use std::ops::RangeTo;
use std::{collections::HashMap, iter};

use super::{
    circuit::{
        sealed::{self},
        Advice, Any, Assignment, Challenge, Circuit, Column, ConstraintSystem, Fixed, FloorPlanner,
        Instance, Selector,
    },
    permutation, shuffle, vanishing, ChallengeBeta, ChallengeGamma, ChallengeTheta, ChallengeX,
    ChallengeY, Error, ProvingKey,
};

#[cfg(not(feature = "mv-lookup"))]
use super::lookup;
#[cfg(feature = "mv-lookup")]
use super::mv_lookup as lookup;

use crate::{
    arithmetic::{eval_polynomial, CurveAffine},
    circuit::Value,
    plonk::Assigned,
    poly::{
        commitment::{Blind, CommitmentScheme, Params, Prover},
        Basis, Coeff, LagrangeCoeff, Polynomial, ProverQuery,
    },
};
use crate::{
    poly::batch_invert_assigned,
    transcript::{EncodedChallenge, TranscriptWrite},
};
use group::prime::PrimeCurveAffine;

/// This creates a proof for the provided `circuit` when given the public
/// parameters `params` and the proving key [`ProvingKey`] that was
/// generated previously for the same circuit. The provided `instances`
/// are zero-padded internally.
pub fn create_proof<
    'params,
    Scheme: CommitmentScheme,
    P: Prover<'params, Scheme>,
    E: EncodedChallenge<Scheme::Curve>,
    R: RngCore,
    T: TranscriptWrite<Scheme::Curve, E>,
    ConcreteCircuit: Circuit<Scheme::Scalar>,
>(
    params: &'params Scheme::ParamsProver,
    pk: &ProvingKey<Scheme::Curve>,
    circuits: &[ConcreteCircuit],
    instances: &[&[&[Scheme::Scalar]]],
    mut rng: R,
    transcript: &mut T,
) -> Result<(), Error>
where
    Scheme::Scalar: WithSmallOrderMulGroup<3> + FromUniformBytes<64>,
{
    #[cfg(feature = "counter")]
    {
        use crate::{FFT_COUNTER, MSM_COUNTER};
        use std::collections::BTreeMap;

        // reset counters at the beginning of the prove
        *MSM_COUNTER.lock().unwrap() = BTreeMap::new();
        *FFT_COUNTER.lock().unwrap() = BTreeMap::new();
    }

    if circuits.len() != instances.len() {
        return Err(Error::InvalidInstances);
    }

    for instance in instances.iter() {
        if instance.len() != pk.vk.cs.num_instance_columns {
            return Err(Error::InvalidInstances);
        }
    }

    // Hash verification key into transcript
    pk.vk.hash_into(transcript)?;

    let domain = &pk.vk.domain;
    let mut meta = ConstraintSystem::default();
    #[cfg(feature = "circuit-params")]
    let config = ConcreteCircuit::configure_with_params(&mut meta, circuits[0].params());
    #[cfg(not(feature = "circuit-params"))]
    let config = ConcreteCircuit::configure(&mut meta);

    // Selector optimizations cannot be applied here; use the ConstraintSystem
    // from the verification key.
    let meta = &pk.vk.cs;

    struct InstanceSingle<C: CurveAffine> {
        pub instance_values: Vec<Polynomial<C::Scalar, LagrangeCoeff>>,
        pub instance_polys: Vec<Polynomial<C::Scalar, Coeff>>,
    }

    let instance: Vec<InstanceSingle<Scheme::Curve>> = instances
        .iter()
        .map(|instance| -> Result<InstanceSingle<Scheme::Curve>, Error> {
            let instance_values = instance
                .iter()
                .map(|values| {
                    let mut poly = domain.empty_lagrange();
                    assert_eq!(poly.len(), params.n() as usize);
                    if values.len() > (poly.len() - (meta.blinding_factors() + 1)) {
                        return Err(Error::InstanceTooLarge);
                    }
                    for (poly, value) in poly.iter_mut().zip(values.iter()) {
                        if !P::QUERY_INSTANCE {
                            transcript.common_scalar(*value)?;
                        }
                        *poly = *value;
                    }
                    Ok(poly)
                })
                .collect::<Result<Vec<_>, _>>()?;

            if P::QUERY_INSTANCE {
                let instance_commitments_projective: Vec<_> = instance_values
                    .iter()
                    .map(|poly| params.commit_lagrange(poly, Blind::default()))
                    .collect();
                let mut instance_commitments =
                    vec![Scheme::Curve::identity(); instance_commitments_projective.len()];
                <Scheme::Curve as CurveAffine>::CurveExt::batch_normalize(
                    &instance_commitments_projective,
                    &mut instance_commitments,
                );
                let instance_commitments = instance_commitments;
                drop(instance_commitments_projective);

                for commitment in &instance_commitments {
                    transcript.common_point(*commitment)?;
                }
            }

            let instance_polys: Vec<_> = instance_values
                .iter()
                .map(|poly| {
                    let lagrange_vec = domain.lagrange_from_vec(poly.to_vec());
                    domain.lagrange_to_coeff(lagrange_vec)
                })
                .collect();

            Ok(InstanceSingle {
                instance_values,
                instance_polys,
            })
        })
        .collect::<Result<Vec<_>, _>>()?;

    #[derive(Clone)]
    struct AdviceSingle<C: CurveAffine, B: Basis> {
        pub advice_polys: Vec<Polynomial<C::Scalar, B>>,
        pub advice_blinds: Vec<Blind<C::Scalar>>,
    }

    struct WitnessCollection<'a, F: Field> {
        k: u32,
        current_phase: sealed::Phase,
        advice: Vec<Polynomial<Assigned<F>, LagrangeCoeff>>,
<<<<<<< HEAD
        unblinded_advice: std::collections::HashSet<usize>,
=======
        unblinded_advice: HashSet<usize>,
>>>>>>> 73408a14
        challenges: &'a HashMap<usize, F>,
        instances: &'a [&'a [F]],
        usable_rows: RangeTo<usize>,
        _marker: std::marker::PhantomData<F>,
    }

    impl<'a, F: Field> Assignment<F> for WitnessCollection<'a, F> {
        fn enter_region<NR, N>(&mut self, _: N)
        where
            NR: Into<String>,
            N: FnOnce() -> NR,
        {
            // Do nothing; we don't care about regions in this context.
        }

        fn exit_region(&mut self) {
            // Do nothing; we don't care about regions in this context.
        }

        fn enable_selector<A, AR>(&mut self, _: A, _: &Selector, _: usize) -> Result<(), Error>
        where
            A: FnOnce() -> AR,
            AR: Into<String>,
        {
            // We only care about advice columns here

            Ok(())
        }

        fn annotate_column<A, AR>(&mut self, _annotation: A, _column: Column<Any>)
        where
            A: FnOnce() -> AR,
            AR: Into<String>,
        {
            // Do nothing
        }

        fn query_instance(&self, column: Column<Instance>, row: usize) -> Result<Value<F>, Error> {
            if !self.usable_rows.contains(&row) {
                return Err(Error::not_enough_rows_available(self.k));
            }

            self.instances
                .get(column.index())
                .and_then(|column| column.get(row))
                .map(|v| Value::known(*v))
                .ok_or(Error::BoundsFailure)
        }

        fn assign_advice<V, VR, A, AR>(
            &mut self,
            _: A,
            column: Column<Advice>,
            row: usize,
            to: V,
        ) -> Result<(), Error>
        where
            V: FnOnce() -> Value<VR>,
            VR: Into<Assigned<F>>,
            A: FnOnce() -> AR,
            AR: Into<String>,
        {
            // Ignore assignment of advice column in different phase than current one.
            if self.current_phase != column.column_type().phase {
                return Ok(());
            }

            if !self.usable_rows.contains(&row) {
                return Err(Error::not_enough_rows_available(self.k));
            }

            *self
                .advice
                .get_mut(column.index())
                .and_then(|v| v.get_mut(row))
                .ok_or(Error::BoundsFailure)? = to().into_field().assign()?;

            Ok(())
        }

        fn assign_fixed<V, VR, A, AR>(
            &mut self,
            _: A,
            _: Column<Fixed>,
            _: usize,
            _: V,
        ) -> Result<(), Error>
        where
            V: FnOnce() -> Value<VR>,
            VR: Into<Assigned<F>>,
            A: FnOnce() -> AR,
            AR: Into<String>,
        {
            // We only care about advice columns here

            Ok(())
        }

        fn copy(
            &mut self,
            _: Column<Any>,
            _: usize,
            _: Column<Any>,
            _: usize,
        ) -> Result<(), Error> {
            // We only care about advice columns here

            Ok(())
        }

        fn fill_from_row(
            &mut self,
            _: Column<Fixed>,
            _: usize,
            _: Value<Assigned<F>>,
        ) -> Result<(), Error> {
            Ok(())
        }

        fn get_challenge(&self, challenge: Challenge) -> Value<F> {
            self.challenges
                .get(&challenge.index())
                .cloned()
                .map(Value::known)
                .unwrap_or_else(Value::unknown)
        }

        fn push_namespace<NR, N>(&mut self, _: N)
        where
            NR: Into<String>,
            N: FnOnce() -> NR,
        {
            // Do nothing; we don't care about namespaces in this context.
        }

        fn pop_namespace(&mut self, _: Option<String>) {
            // Do nothing; we don't care about namespaces in this context.
        }
    }

    let (advice, challenges) = {
        let mut advice = vec![
            AdviceSingle::<Scheme::Curve, LagrangeCoeff> {
                advice_polys: vec![domain.empty_lagrange(); meta.num_advice_columns],
                advice_blinds: vec![Blind::default(); meta.num_advice_columns],
            };
            instances.len()
        ];
        let mut challenges = HashMap::<usize, Scheme::Scalar>::with_capacity(meta.num_challenges);

        let unusable_rows_start = params.n() as usize - (meta.blinding_factors() + 1);
        for current_phase in pk.vk.cs.phases() {
            let column_indices = meta
                .advice_column_phase
                .iter()
                .enumerate()
                .filter_map(|(column_index, phase)| {
                    if current_phase == *phase {
                        Some(column_index)
                    } else {
                        None
                    }
                })
                .collect::<BTreeSet<_>>();

            for ((circuit, advice), instances) in
                circuits.iter().zip(advice.iter_mut()).zip(instances)
            {
                let mut witness = WitnessCollection {
                    k: params.k(),
                    current_phase,
                    advice: vec![domain.empty_lagrange_assigned(); meta.num_advice_columns],
<<<<<<< HEAD
                    unblinded_advice: std::collections::HashSet::from_iter(
                        meta.unblinded_advice_columns.clone().into_iter(),
                    ),
=======
                    unblinded_advice: HashSet::from_iter(meta.unblinded_advice_columns.clone()),
>>>>>>> 73408a14
                    instances,
                    challenges: &challenges,
                    // The prover will not be allowed to assign values to advice
                    // cells that exist within inactive rows, which include some
                    // number of blinding factors and an extra row for use in the
                    // permutation argument.
                    usable_rows: ..unusable_rows_start,
                    _marker: std::marker::PhantomData,
                };

                // Synthesize the circuit to obtain the witness and other information.
                ConcreteCircuit::FloorPlanner::synthesize(
                    &mut witness,
                    circuit,
                    config.clone(),
                    meta.constants.clone(),
                )?;

                let mut advice_values = batch_invert_assigned::<Scheme::Scalar>(
                    witness
                        .advice
                        .into_iter()
                        .enumerate()
                        .filter_map(|(column_index, advice)| {
                            if column_indices.contains(&column_index) {
                                Some(advice)
                            } else {
                                None
                            }
                        })
                        .collect(),
                );

                // Add blinding factors to advice columns
                for (column_index, advice_values) in column_indices.iter().zip(&mut advice_values) {
<<<<<<< HEAD
                    for cell in &mut advice_values[unusable_rows_start..] {
                        if !witness.unblinded_advice.contains(column_index) {
                            *cell = Scheme::Scalar::random(&mut rng);
                        } else {
                            *cell = Blind::default().0;
=======
                    if !witness.unblinded_advice.contains(column_index) {
                        for cell in &mut advice_values[unusable_rows_start..] {
                            *cell = Scheme::Scalar::random(&mut rng);
                        }
                    } else {
                        #[cfg(feature = "sanity-checks")]
                        for cell in &advice_values[unusable_rows_start..] {
                            assert_eq!(*cell, Scheme::Scalar::ZERO);
>>>>>>> 73408a14
                        }
                    }
                }

                // Compute commitments to advice column polynomials
                let blinds: Vec<_> = column_indices
                    .iter()
                    .map(|i| {
<<<<<<< HEAD
                        if witness.unblinded_advice.contains(&i) {
=======
                        if witness.unblinded_advice.contains(i) {
>>>>>>> 73408a14
                            Blind::default()
                        } else {
                            Blind(Scheme::Scalar::random(&mut rng))
                        }
                    })
                    .collect();
                let advice_commitments_projective: Vec<_> = advice_values
                    .iter()
                    .zip(blinds.iter())
                    .map(|(poly, blind)| params.commit_lagrange(poly, *blind))
                    .collect();
                let mut advice_commitments =
                    vec![Scheme::Curve::identity(); advice_commitments_projective.len()];
                <Scheme::Curve as CurveAffine>::CurveExt::batch_normalize(
                    &advice_commitments_projective,
                    &mut advice_commitments,
                );
                let advice_commitments = advice_commitments;
                drop(advice_commitments_projective);

                for commitment in &advice_commitments {
                    transcript.write_point(*commitment)?;
                }
                for ((column_index, advice_values), blind) in
                    column_indices.iter().zip(advice_values).zip(blinds)
                {
                    advice.advice_polys[*column_index] = advice_values;
                    advice.advice_blinds[*column_index] = blind;
                }
            }

            for (index, phase) in meta.challenge_phase.iter().enumerate() {
                if current_phase == *phase {
                    let existing =
                        challenges.insert(index, *transcript.squeeze_challenge_scalar::<()>());
                    assert!(existing.is_none());
                }
            }
        }

        assert_eq!(challenges.len(), meta.num_challenges);
        let challenges = (0..meta.num_challenges)
            .map(|index| challenges.remove(&index).unwrap())
            .collect::<Vec<_>>();

        (advice, challenges)
    };

    // Sample theta challenge for keeping lookup columns linearly independent
    let theta: ChallengeTheta<_> = transcript.squeeze_challenge_scalar();

    #[cfg(feature = "mv-lookup")]
    let lookups: Vec<Vec<lookup::prover::Prepared<Scheme::Curve>>> = instance
        .iter()
        .zip(advice.iter())
        .map(|(instance, advice)| -> Result<Vec<_>, Error> {
            // Construct and commit to permuted values for each lookup
            pk.vk
                .cs
                .lookups
                .iter()
                .map(|lookup| {
                    lookup.prepare(
                        pk,
                        params,
                        domain,
                        theta,
                        &advice.advice_polys,
                        &pk.fixed_values,
                        &instance.instance_values,
                        &challenges,
                        &mut rng,
                        transcript,
                    )
                })
                .collect()
        })
        .collect::<Result<Vec<_>, _>>()?;

    #[cfg(not(feature = "mv-lookup"))]
    let lookups: Vec<Vec<lookup::prover::Permuted<Scheme::Curve>>> = instance
        .iter()
        .zip(advice.iter())
        .map(|(instance, advice)| -> Result<Vec<_>, Error> {
            // Construct and commit to permuted values for each lookup
            pk.vk
                .cs
                .lookups
                .iter()
                .map(|lookup| {
                    lookup.commit_permuted(
                        pk,
                        params,
                        domain,
                        theta,
                        &advice.advice_polys,
                        &pk.fixed_values,
                        &instance.instance_values,
                        &challenges,
                        &mut rng,
                        transcript,
                    )
                })
                .collect()
        })
        .collect::<Result<Vec<_>, _>>()?;

    // Sample beta challenge
    let beta: ChallengeBeta<_> = transcript.squeeze_challenge_scalar();

    // Sample gamma challenge
    let gamma: ChallengeGamma<_> = transcript.squeeze_challenge_scalar();

    // Commit to permutations.
    let permutations: Vec<permutation::prover::Committed<Scheme::Curve>> = instance
        .iter()
        .zip(advice.iter())
        .map(|(instance, advice)| {
            pk.vk.cs.permutation.commit(
                params,
                pk,
                &pk.permutation,
                &advice.advice_polys,
                &pk.fixed_values,
                &instance.instance_values,
                beta,
                gamma,
                &mut rng,
                transcript,
            )
        })
        .collect::<Result<Vec<_>, _>>()?;

    #[cfg(feature = "mv-lookup")]
    let lookups: Vec<Vec<lookup::prover::Committed<Scheme::Curve>>> = lookups
        .into_iter()
        .map(|lookups| -> Result<Vec<_>, _> {
            // Construct and commit to products for each lookup
            lookups
                .into_iter()
                .map(|lookup| lookup.commit_grand_sum(pk, params, beta, &mut rng, transcript))
                .collect::<Result<Vec<_>, _>>()
        })
        .collect::<Result<Vec<_>, _>>()?;

    #[cfg(not(feature = "mv-lookup"))]
    let lookups: Vec<Vec<lookup::prover::Committed<Scheme::Curve>>> = lookups
        .into_iter()
        .map(|lookups| -> Result<Vec<_>, _> {
            // Construct and commit to products for each lookup
            lookups
                .into_iter()
                .map(|lookup| lookup.commit_product(pk, params, beta, gamma, &mut rng, transcript))
                .collect::<Result<Vec<_>, _>>()
        })
        .collect::<Result<Vec<_>, _>>()?;

    let shuffles: Vec<Vec<shuffle::prover::Committed<Scheme::Curve>>> = instance
        .iter()
        .zip(advice.iter())
        .map(|(instance, advice)| -> Result<Vec<_>, _> {
            // Compress expressions for each shuffle
            pk.vk
                .cs
                .shuffles
                .iter()
                .map(|shuffle| {
                    shuffle.commit_product(
                        pk,
                        params,
                        domain,
                        theta,
                        gamma,
                        &advice.advice_polys,
                        &pk.fixed_values,
                        &instance.instance_values,
                        &challenges,
                        &mut rng,
                        transcript,
                    )
                })
                .collect::<Result<Vec<_>, _>>()
        })
        .collect::<Result<Vec<_>, _>>()?;

    // Commit to the vanishing argument's random polynomial for blinding h(x_3)
    let vanishing = vanishing::Argument::commit(params, domain, &mut rng, transcript)?;

    // Obtain challenge for keeping all separate gates linearly independent
    let y: ChallengeY<_> = transcript.squeeze_challenge_scalar();

    // Calculate the advice polys
    let advice: Vec<AdviceSingle<Scheme::Curve, Coeff>> = advice
        .into_iter()
        .map(
            |AdviceSingle {
                 advice_polys,
                 advice_blinds,
             }| {
                AdviceSingle {
                    advice_polys: advice_polys
                        .into_iter()
                        .map(|poly| domain.lagrange_to_coeff(poly))
                        .collect::<Vec<_>>(),
                    advice_blinds,
                }
            },
        )
        .collect();

    // Evaluate the h(X) polynomial
    let h_poly = pk.ev.evaluate_h(
        pk,
        &advice
            .iter()
            .map(|a| a.advice_polys.as_slice())
            .collect::<Vec<_>>(),
        &instance
            .iter()
            .map(|i| i.instance_polys.as_slice())
            .collect::<Vec<_>>(),
        &challenges,
        *y,
        *beta,
        *gamma,
        *theta,
        &lookups,
        &shuffles,
        &permutations,
    );

    // Construct the vanishing argument's h(X) commitments
    let vanishing = vanishing.construct(params, domain, h_poly, &mut rng, transcript)?;

    let x: ChallengeX<_> = transcript.squeeze_challenge_scalar();
    let xn = x.pow([params.n()]);

    if P::QUERY_INSTANCE {
        // Compute and hash instance evals for each circuit instance
        for instance in instance.iter() {
            // Evaluate polynomials at omega^i x
            let instance_evals: Vec<_> = meta
                .instance_queries
                .iter()
                .map(|&(column, at)| {
                    eval_polynomial(
                        &instance.instance_polys[column.index()],
                        domain.rotate_omega(*x, at),
                    )
                })
                .collect();

            // Hash each instance column evaluation
            for eval in instance_evals.iter() {
                transcript.write_scalar(*eval)?;
            }
        }
    }

    // Compute and hash advice evals for each circuit instance
    for advice in advice.iter() {
        // Evaluate polynomials at omega^i x
        let advice_evals: Vec<_> = meta
            .advice_queries
            .iter()
            .map(|&(column, at)| {
                eval_polynomial(
                    &advice.advice_polys[column.index()],
                    domain.rotate_omega(*x, at),
                )
            })
            .collect();

        // Hash each advice column evaluation
        for eval in advice_evals.iter() {
            transcript.write_scalar(*eval)?;
        }
    }

    // Compute and hash fixed evals (shared across all circuit instances)
    let fixed_evals: Vec<_> = meta
        .fixed_queries
        .iter()
        .map(|&(column, at)| {
            eval_polynomial(&pk.fixed_polys[column.index()], domain.rotate_omega(*x, at))
        })
        .collect();

    // Hash each fixed column evaluation
    for eval in fixed_evals.iter() {
        transcript.write_scalar(*eval)?;
    }

    let vanishing = vanishing.evaluate(x, xn, domain, transcript)?;

    // Evaluate common permutation data
    pk.permutation.evaluate(x, transcript)?;

    // Evaluate the permutations, if any, at omega^i x.
    let permutations: Vec<permutation::prover::Evaluated<Scheme::Curve>> = permutations
        .into_iter()
        .map(|permutation| -> Result<_, _> { permutation.construct().evaluate(pk, x, transcript) })
        .collect::<Result<Vec<_>, _>>()?;

    // Evaluate the lookups, if any, at omega^i x.
    let lookups: Vec<Vec<lookup::prover::Evaluated<Scheme::Curve>>> = lookups
        .into_iter()
        .map(|lookups| -> Result<Vec<_>, _> {
            lookups
                .into_iter()
                .map(|p| p.evaluate(pk, x, transcript))
                .collect::<Result<Vec<_>, _>>()
        })
        .collect::<Result<Vec<_>, _>>()?;

    // Evaluate the shuffles, if any, at omega^i x.
    let shuffles: Vec<Vec<shuffle::prover::Evaluated<Scheme::Curve>>> = shuffles
        .into_iter()
        .map(|shuffles| -> Result<Vec<_>, _> {
            shuffles
                .into_iter()
                .map(|p| p.evaluate(pk, x, transcript))
                .collect::<Result<Vec<_>, _>>()
        })
        .collect::<Result<Vec<_>, _>>()?;

    let instances = instance
        .iter()
        .zip(advice.iter())
        .zip(permutations.iter())
        .zip(lookups.iter())
        .zip(shuffles.iter())
        .flat_map(|((((instance, advice), permutation), lookups), shuffles)| {
            iter::empty()
                .chain(
                    P::QUERY_INSTANCE
                        .then_some(pk.vk.cs.instance_queries.iter().map(move |&(column, at)| {
                            ProverQuery {
                                point: domain.rotate_omega(*x, at),
                                poly: &instance.instance_polys[column.index()],
                                blind: Blind::default(),
                            }
                        }))
                        .into_iter()
                        .flatten(),
                )
                .chain(
                    pk.vk
                        .cs
                        .advice_queries
                        .iter()
                        .map(move |&(column, at)| ProverQuery {
                            point: domain.rotate_omega(*x, at),
                            poly: &advice.advice_polys[column.index()],
                            blind: advice.advice_blinds[column.index()],
                        }),
                )
                .chain(permutation.open(pk, x))
                .chain(lookups.iter().flat_map(move |p| p.open(pk, x)))
                .chain(shuffles.iter().flat_map(move |p| p.open(pk, x)))
        })
        .chain(
            pk.vk
                .cs
                .fixed_queries
                .iter()
                .map(|&(column, at)| ProverQuery {
                    point: domain.rotate_omega(*x, at),
                    poly: &pk.fixed_polys[column.index()],
                    blind: Blind::default(),
                }),
        )
        .chain(pk.permutation.open(x))
        // We query the h(X) polynomial at x
        .chain(vanishing.open(x));

    #[cfg(feature = "counter")]
    {
        use crate::{FFT_COUNTER, MSM_COUNTER};
        use std::collections::BTreeMap;
        log::debug!("MSM_COUNTER: {:?}", MSM_COUNTER.lock().unwrap());
        log::debug!("FFT_COUNTER: {:?}", *FFT_COUNTER.lock().unwrap());

        // reset counters at the end of the proving
        *MSM_COUNTER.lock().unwrap() = BTreeMap::new();
        *FFT_COUNTER.lock().unwrap() = BTreeMap::new();
    }

    let prover = P::new(params);
    prover
        .create_proof(rng, transcript, instances)
        .map_err(|_| Error::ConstraintSystemFailure)
}

#[test]
fn test_create_proof() {
    use crate::{
        circuit::SimpleFloorPlanner,
        plonk::{keygen_pk, keygen_vk},
        poly::kzg::{
            commitment::{KZGCommitmentScheme, ParamsKZG},
            multiopen::ProverSHPLONK,
        },
        transcript::{Blake2bWrite, Challenge255, TranscriptWriterBuffer},
    };
    use halo2curves::bn256::Bn256;
    use rand_core::OsRng;

    #[derive(Clone, Copy)]
    struct MyCircuit;

    impl<F: Field> Circuit<F> for MyCircuit {
        type Config = ();
        type FloorPlanner = SimpleFloorPlanner;
        #[cfg(feature = "circuit-params")]
        type Params = ();

        fn without_witnesses(&self) -> Self {
            *self
        }

        fn configure(_meta: &mut ConstraintSystem<F>) -> Self::Config {}

        fn synthesize(
            &self,
            _config: Self::Config,
            _layouter: impl crate::circuit::Layouter<F>,
        ) -> Result<(), Error> {
            Ok(())
        }
    }

    let params: ParamsKZG<Bn256> = ParamsKZG::setup(3, OsRng);
    let vk = keygen_vk(&params, &MyCircuit).expect("keygen_vk should not fail");
    let pk = keygen_pk(&params, vk, &MyCircuit).expect("keygen_pk should not fail");
    let mut transcript = Blake2bWrite::<_, _, Challenge255<_>>::init(vec![]);

    // Create proof with wrong number of instances
    let proof = create_proof::<KZGCommitmentScheme<_>, ProverSHPLONK<_>, _, _, _, _>(
        &params,
        &pk,
        &[MyCircuit, MyCircuit],
        &[],
        OsRng,
        &mut transcript,
    );
    assert!(matches!(proof.unwrap_err(), Error::InvalidInstances));

    // Create proof with correct number of instances
    create_proof::<KZGCommitmentScheme<_>, ProverSHPLONK<_>, _, _, _, _>(
        &params,
        &pk,
        &[MyCircuit, MyCircuit],
        &[&[], &[]],
        OsRng,
        &mut transcript,
    )
    .expect("proof generation should not fail");
}<|MERGE_RESOLUTION|>--- conflicted
+++ resolved
@@ -162,11 +162,7 @@
         k: u32,
         current_phase: sealed::Phase,
         advice: Vec<Polynomial<Assigned<F>, LagrangeCoeff>>,
-<<<<<<< HEAD
-        unblinded_advice: std::collections::HashSet<usize>,
-=======
         unblinded_advice: HashSet<usize>,
->>>>>>> 73408a14
         challenges: &'a HashMap<usize, F>,
         instances: &'a [&'a [F]],
         usable_rows: RangeTo<usize>,
@@ -339,13 +335,7 @@
                     k: params.k(),
                     current_phase,
                     advice: vec![domain.empty_lagrange_assigned(); meta.num_advice_columns],
-<<<<<<< HEAD
-                    unblinded_advice: std::collections::HashSet::from_iter(
-                        meta.unblinded_advice_columns.clone().into_iter(),
-                    ),
-=======
                     unblinded_advice: HashSet::from_iter(meta.unblinded_advice_columns.clone()),
->>>>>>> 73408a14
                     instances,
                     challenges: &challenges,
                     // The prover will not be allowed to assign values to advice
@@ -381,13 +371,6 @@
 
                 // Add blinding factors to advice columns
                 for (column_index, advice_values) in column_indices.iter().zip(&mut advice_values) {
-<<<<<<< HEAD
-                    for cell in &mut advice_values[unusable_rows_start..] {
-                        if !witness.unblinded_advice.contains(column_index) {
-                            *cell = Scheme::Scalar::random(&mut rng);
-                        } else {
-                            *cell = Blind::default().0;
-=======
                     if !witness.unblinded_advice.contains(column_index) {
                         for cell in &mut advice_values[unusable_rows_start..] {
                             *cell = Scheme::Scalar::random(&mut rng);
@@ -396,7 +379,6 @@
                         #[cfg(feature = "sanity-checks")]
                         for cell in &advice_values[unusable_rows_start..] {
                             assert_eq!(*cell, Scheme::Scalar::ZERO);
->>>>>>> 73408a14
                         }
                     }
                 }
@@ -405,11 +387,7 @@
                 let blinds: Vec<_> = column_indices
                     .iter()
                     .map(|i| {
-<<<<<<< HEAD
-                        if witness.unblinded_advice.contains(&i) {
-=======
                         if witness.unblinded_advice.contains(i) {
->>>>>>> 73408a14
                             Blind::default()
                         } else {
                             Blind(Scheme::Scalar::random(&mut rng))
